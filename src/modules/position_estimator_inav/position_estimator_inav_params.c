--- conflicted
+++ resolved
@@ -62,9 +62,17 @@
  * @group Position Estimator INAV
  */
 PARAM_DEFINE_FLOAT(INAV_W_Z_GPS_P, 0.005f);
-<<<<<<< HEAD
+
+/**
+ * Z axis weight for vision
+ *
+ * Weight (cutoff frequency) for vision altitude measurements. vision altitude data is very noisy and should be used only as slow correction for baro offset.
+ *
+ * @min 0.0
+ * @max 10.0
+ * @group Position Estimator INAV
+ */
 PARAM_DEFINE_FLOAT(INAV_W_Z_VIS_P, 0.5f);
-=======
 
 /**
  * Z axis weight for sonar
@@ -75,7 +83,6 @@
  * @max 10.0
  * @group Position Estimator INAV
  */
->>>>>>> 75dfb0d8
 PARAM_DEFINE_FLOAT(INAV_W_Z_SONAR, 3.0f);
 
 /**
@@ -99,10 +106,28 @@
  * @group Position Estimator INAV
  */
 PARAM_DEFINE_FLOAT(INAV_W_XY_GPS_V, 2.0f);
-<<<<<<< HEAD
+
+/**
+ * XY axis weight for vision position
+ *
+ * Weight (cutoff frequency) for vision position measurements.
+ *
+ * @min 0.0
+ * @max 10.0
+ * @group Position Estimator INAV
+ */
 PARAM_DEFINE_FLOAT(INAV_W_XY_VIS_P, 5.0f);
+
+/**
+ * XY axis weight for vision velocity
+ *
+ * Weight (cutoff frequency) for vision velocity measurements.
+ *
+ * @min 0.0
+ * @max 10.0
+ * @group Position Estimator INAV
+ */
 PARAM_DEFINE_FLOAT(INAV_W_XY_VIS_V, 0.0f);
-=======
 
 /**
  * XY axis weight for optical flow
@@ -113,7 +138,6 @@
  * @max 10.0
  * @group Position Estimator INAV
  */
->>>>>>> 75dfb0d8
 PARAM_DEFINE_FLOAT(INAV_W_XY_FLOW, 5.0f);
 
 /**
@@ -229,22 +253,29 @@
  * @group Position Estimator INAV
  */
 PARAM_DEFINE_FLOAT(INAV_LAND_THR, 0.2f);
-<<<<<<< HEAD
+
+/**
+ * GPS delay
+ *
+ * GPS delay compensation
+ *
+ * @min 0.0
+ * @max 1.0
+ * @unit s
+ * @group Position Estimator INAV
+ */
+PARAM_DEFINE_FLOAT(INAV_DELAY_GPS, 0.2f);
+
+/**
+ * Disable vision input
+ *
+ * Set to the appropriate key to disable input
+ *
+ * @min 0.0
+ * @max 1.0
+ * @group Position Estimator INAV
+ */
 PARAM_DEFINE_INT32(CBRK_NO_VISION, 0);
-=======
-
-/**
- * GPS delay
- *
- * GPS delay compensation
- *
- * @min 0.0
- * @max 1.0
- * @unit s
- * @group Position Estimator INAV
- */
->>>>>>> 75dfb0d8
-PARAM_DEFINE_FLOAT(INAV_DELAY_GPS, 0.2f);
 
 int parameters_init(struct position_estimator_inav_param_handles *h)
 {
