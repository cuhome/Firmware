/****************************************************************************
 *
 *   Copyright (c) 2012-2015 PX4 Development Team. All rights reserved.
 *
 * Redistribution and use in source and binary forms, with or without
 * modification, are permitted provided that the following conditions
 * are met:
 *
 * 1. Redistributions of source code must retain the above copyright
 *    notice, this list of conditions and the following disclaimer.
 * 2. Redistributions in binary form must reproduce the above copyright
 *    notice, this list of conditions and the following disclaimer in
 *    the documentation and/or other materials provided with the
 *    distribution.
 * 3. Neither the name PX4 nor the names of its contributors may be
 *    used to endorse or promote products derived from this software
 *    without specific prior written permission.
 *
 * THIS SOFTWARE IS PROVIDED BY THE COPYRIGHT HOLDERS AND CONTRIBUTORS
 * "AS IS" AND ANY EXPRESS OR IMPLIED WARRANTIES, INCLUDING, BUT NOT
 * LIMITED TO, THE IMPLIED WARRANTIES OF MERCHANTABILITY AND FITNESS
 * FOR A PARTICULAR PURPOSE ARE DISCLAIMED. IN NO EVENT SHALL THE
 * COPYRIGHT OWNER OR CONTRIBUTORS BE LIABLE FOR ANY DIRECT, INDIRECT,
 * INCIDENTAL, SPECIAL, EXEMPLARY, OR CONSEQUENTIAL DAMAGES (INCLUDING,
 * BUT NOT LIMITED TO, PROCUREMENT OF SUBSTITUTE GOODS OR SERVICES; LOSS
 * OF USE, DATA, OR PROFITS; OR BUSINESS INTERRUPTION) HOWEVER CAUSED
 * AND ON ANY THEORY OF LIABILITY, WHETHER IN CONTRACT, STRICT
 * LIABILITY, OR TORT (INCLUDING NEGLIGENCE OR OTHERWISE) ARISING IN
 * ANY WAY OUT OF THE USE OF THIS SOFTWARE, EVEN IF ADVISED OF THE
 * POSSIBILITY OF SUCH DAMAGE.
 *
 ****************************************************************************/

/**
 * @file mavlink_receiver.cpp
 * MAVLink protocol message receive and dispatch
 *
 * @author Lorenz Meier <lm@inf.ethz.ch>
 * @author Anton Babushkin <anton.babushkin@me.com>
 * @author Thomas Gubler <thomasgubler@gmail.com>
 */

/* XXX trim includes */
#include <px4_config.h>
#include <px4_time.h>
#include <unistd.h>
#include <pthread.h>
#include <stdio.h>
#include <math.h>
#include <stdbool.h>
#include <fcntl.h>
#include <mqueue.h>
#include <string.h>
#include <drivers/drv_hrt.h>
#include <drivers/drv_accel.h>
#include <drivers/drv_gyro.h>
#include <drivers/drv_mag.h>
#include <drivers/drv_baro.h>
#include <drivers/drv_range_finder.h>
#include <drivers/drv_rc_input.h>
#include <time.h>
#include <float.h>
#include <unistd.h>
#ifndef __PX4_POSIX
#include <sys/prctl.h>
#include <termios.h>
#endif
#include <errno.h>
#include <stdlib.h>
#include <poll.h>

#include <mathlib/mathlib.h>

#include <conversion/rotation.h>

#include <systemlib/param/param.h>
#include <systemlib/systemlib.h>
#include <systemlib/err.h>
#include <systemlib/airspeed.h>
#include <mavlink/mavlink_log.h>
#include <commander/px4_custom_mode.h>
#include <geo/geo.h>

__BEGIN_DECLS

#include "mavlink_bridge_header.h"
#include "mavlink_receiver.h"
#include "mavlink_main.h"

__END_DECLS

static const float mg2ms2 = CONSTANTS_ONE_G / 1000.0f;

MavlinkReceiver::MavlinkReceiver(Mavlink *parent) :
	_mavlink(parent),
	status{},
	hil_local_pos{},
	hil_land_detector{},
	_control_mode{},
	_global_pos_pub(nullptr),
	_local_pos_pub(nullptr),
	_attitude_pub(nullptr),
	_gps_pub(nullptr),
	_sensors_pub(nullptr),
	_gyro_pub(nullptr),
	_accel_pub(nullptr),
	_mag_pub(nullptr),
	_baro_pub(nullptr),
	_airspeed_pub(nullptr),
	_battery_pub(nullptr),
	_cmd_pub(nullptr),
	_flow_pub(nullptr),
	_distance_sensor_pub(nullptr),
	_offboard_control_mode_pub(nullptr),
	_actuator_controls_pub(nullptr),
	_global_vel_sp_pub(nullptr),
	_att_sp_pub(nullptr),
	_rates_sp_pub(nullptr),
	_force_sp_pub(nullptr),
	_pos_sp_triplet_pub(nullptr),
	_vicon_position_pub(nullptr),
	_vision_position_pub(nullptr),
	_telemetry_status_pub(nullptr),
	_rc_pub(nullptr),
	_manual_pub(nullptr),
	_land_detector_pub(nullptr),
	_time_offset_pub(nullptr),
	_control_mode_sub(orb_subscribe(ORB_ID(vehicle_control_mode))),
	_hil_frames(0),
	_old_timestamp(0),
	_hil_local_proj_inited(0),
	_hil_local_alt0(0.0f),
	_hil_local_proj_ref{},
	_offboard_control_mode{},
	_att_sp{},
	_rates_sp{},
	_time_offset_avg_alpha(0.6),
	_time_offset(0),
	_orb_class_instance(-1)
{

}

MavlinkReceiver::~MavlinkReceiver()
{
}

void
MavlinkReceiver::handle_message(mavlink_message_t *msg)
{
	switch (msg->msgid) {
	case MAVLINK_MSG_ID_COMMAND_LONG:
		handle_message_command_long(msg);
		break;

	case MAVLINK_MSG_ID_COMMAND_INT:
		handle_message_command_int(msg);
		break;

	case MAVLINK_MSG_ID_OPTICAL_FLOW_RAD:
		handle_message_optical_flow_rad(msg);
		break;

	case MAVLINK_MSG_ID_PING:
		handle_message_ping(msg);
		break;

	case MAVLINK_MSG_ID_SET_MODE:
		handle_message_set_mode(msg);
		break;

	case MAVLINK_MSG_ID_VICON_POSITION_ESTIMATE:
		handle_message_vicon_position_estimate(msg);
		break;

	case MAVLINK_MSG_ID_SET_POSITION_TARGET_LOCAL_NED:
		handle_message_set_position_target_local_ned(msg);
		break;

	case MAVLINK_MSG_ID_SET_ATTITUDE_TARGET:
		handle_message_set_attitude_target(msg);
		break;

	case MAVLINK_MSG_ID_SET_ACTUATOR_CONTROL_TARGET:
		handle_message_set_actuator_control_target(msg);
		break;

	case MAVLINK_MSG_ID_VISION_POSITION_ESTIMATE:
		handle_message_vision_position_estimate(msg);
		break;

	case MAVLINK_MSG_ID_RADIO_STATUS:
		handle_message_radio_status(msg);
		break;

	case MAVLINK_MSG_ID_MANUAL_CONTROL:
		handle_message_manual_control(msg);
		break;

	case MAVLINK_MSG_ID_HEARTBEAT:
		handle_message_heartbeat(msg);
		break;

	case MAVLINK_MSG_ID_REQUEST_DATA_STREAM:
		handle_message_request_data_stream(msg);
		break;

	case MAVLINK_MSG_ID_SYSTEM_TIME:
		handle_message_system_time(msg);
		break;

	case MAVLINK_MSG_ID_TIMESYNC:
		handle_message_timesync(msg);
		break;

	case MAVLINK_MSG_ID_DISTANCE_SENSOR:
		handle_message_distance_sensor(msg);
		break;

	default:
		break;
	}

	/*
	 * Only decode hil messages in HIL mode.
	 *
	 * The HIL mode is enabled by the HIL bit flag
	 * in the system mode. Either send a set mode
	 * COMMAND_LONG message or a SET_MODE message
	 *
	 * Accept HIL GPS messages if use_hil_gps flag is true.
	 * This allows to provide fake gps measurements to the system.
	 */
	if (_mavlink->get_hil_enabled()) {
		switch (msg->msgid) {
		case MAVLINK_MSG_ID_HIL_SENSOR:
			handle_message_hil_sensor(msg);
			break;

		case MAVLINK_MSG_ID_HIL_STATE_QUATERNION:
			handle_message_hil_state_quaternion(msg);
			break;

		case MAVLINK_MSG_ID_HIL_OPTICAL_FLOW:
			handle_message_hil_optical_flow(msg);
			break;

		default:
			break;
		}
	}


   	if (_mavlink->get_hil_enabled() || (_mavlink->get_use_hil_gps() && msg->sysid == mavlink_system.sysid)) {
		switch (msg->msgid) {
		case MAVLINK_MSG_ID_HIL_GPS:
			handle_message_hil_gps(msg);
			break;

		default:
			break;
		}

	}

    /* If we've received a valid message, mark the flag indicating so.
	   This is used in the '-w' command-line flag. */
	_mavlink->set_has_received_messages(true);
}

void
MavlinkReceiver::handle_message_command_long(mavlink_message_t *msg)
{
	/* command */
	mavlink_command_long_t cmd_mavlink;
	mavlink_msg_command_long_decode(msg, &cmd_mavlink);

	if (cmd_mavlink.target_system == mavlink_system.sysid && ((cmd_mavlink.target_component == mavlink_system.compid)
			|| (cmd_mavlink.target_component == MAV_COMP_ID_ALL))) {
		//check for MAVLINK terminate command
		if (cmd_mavlink.command == MAV_CMD_PREFLIGHT_REBOOT_SHUTDOWN && ((int)cmd_mavlink.param1) == 3) {
			/* This is the link shutdown command, terminate mavlink */
			warnx("terminated by remote");
			fflush(stdout);
			usleep(50000);

			/* terminate other threads and this thread */
			_mavlink->_task_should_exit = true;
		} else if (cmd_mavlink.command == MAV_CMD_REQUEST_AUTOPILOT_CAPABILITIES) {
			/* send autopilot version message */
			_mavlink->send_autopilot_capabilites();
		} else {

			if (msg->sysid == mavlink_system.sysid && msg->compid == mavlink_system.compid) {
				warnx("ignoring CMD with same SYS/COMP (%d/%d) ID",
				      mavlink_system.sysid, mavlink_system.compid);
				return;
			}

			struct vehicle_command_s vcmd;
			memset(&vcmd, 0, sizeof(vcmd));

			/* Copy the content of mavlink_command_long_t cmd_mavlink into command_t cmd */
			vcmd.param1 = cmd_mavlink.param1;
			vcmd.param2 = cmd_mavlink.param2;
			vcmd.param3 = cmd_mavlink.param3;
			vcmd.param4 = cmd_mavlink.param4;
			vcmd.param5 = cmd_mavlink.param5;
			vcmd.param6 = cmd_mavlink.param6;
			vcmd.param7 = cmd_mavlink.param7;
			// XXX do proper translation
			vcmd.command = cmd_mavlink.command;
			vcmd.target_system = cmd_mavlink.target_system;
			vcmd.target_component = cmd_mavlink.target_component;
			vcmd.source_system = msg->sysid;
			vcmd.source_component = msg->compid;
			vcmd.confirmation =  cmd_mavlink.confirmation;

			if (_cmd_pub == nullptr) {
				_cmd_pub = orb_advertise(ORB_ID(vehicle_command), &vcmd);

			} else {
				orb_publish(ORB_ID(vehicle_command), _cmd_pub, &vcmd);
			}
		}
	}
}

void
MavlinkReceiver::handle_message_command_int(mavlink_message_t *msg)
{
	/* command */
	mavlink_command_int_t cmd_mavlink;
	mavlink_msg_command_int_decode(msg, &cmd_mavlink);

	if (cmd_mavlink.target_system == mavlink_system.sysid && ((cmd_mavlink.target_component == mavlink_system.compid)
			|| (cmd_mavlink.target_component == MAV_COMP_ID_ALL))) {
		//check for MAVLINK terminate command
		if (cmd_mavlink.command == MAV_CMD_PREFLIGHT_REBOOT_SHUTDOWN && ((int)cmd_mavlink.param1) == 3) {
			/* This is the link shutdown command, terminate mavlink */
			warnx("terminated by remote");
			fflush(stdout);
			usleep(50000);

			/* terminate other threads and this thread */
			_mavlink->_task_should_exit = true;

		} else {

			if (msg->sysid == mavlink_system.sysid && msg->compid == mavlink_system.compid) {
				warnx("ignoring CMD with same SYS/COMP (%d/%d) ID",
				      mavlink_system.sysid, mavlink_system.compid);
				return;
			}

			struct vehicle_command_s vcmd;
			memset(&vcmd, 0, sizeof(vcmd));

			/* Copy the content of mavlink_command_int_t cmd_mavlink into command_t cmd */
			vcmd.param1 = cmd_mavlink.param1;
			vcmd.param2 = cmd_mavlink.param2;
			vcmd.param3 = cmd_mavlink.param3;
			vcmd.param4 = cmd_mavlink.param4;
			/* these are coordinates as 1e7 scaled integers to work around the 32 bit floating point limits */
			vcmd.param5 = ((double)cmd_mavlink.x) / 1e7;
			vcmd.param6 = ((double)cmd_mavlink.y) / 1e7;
			vcmd.param7 = cmd_mavlink.z;
			// XXX do proper translation
			vcmd.command = cmd_mavlink.command;
			vcmd.target_system = cmd_mavlink.target_system;
			vcmd.target_component = cmd_mavlink.target_component;
			vcmd.source_system = msg->sysid;
			vcmd.source_component = msg->compid;

			if (_cmd_pub == nullptr) {
				_cmd_pub = orb_advertise(ORB_ID(vehicle_command), &vcmd);

			} else {
				orb_publish(ORB_ID(vehicle_command), _cmd_pub, &vcmd);
			}
		}
	}
}

void
MavlinkReceiver::handle_message_optical_flow_rad(mavlink_message_t *msg)
{
	/* optical flow */
	mavlink_optical_flow_rad_t flow;
	mavlink_msg_optical_flow_rad_decode(msg, &flow);

	enum Rotation flow_rot;
	param_get(param_find("SENS_FLOW_ROT"),&flow_rot);

	struct optical_flow_s f;
	memset(&f, 0, sizeof(f));

	f.timestamp = flow.time_usec;
	f.integration_timespan = flow.integration_time_us;
	f.pixel_flow_x_integral = flow.integrated_x;
	f.pixel_flow_y_integral = flow.integrated_y;
	f.gyro_x_rate_integral = flow.integrated_xgyro;
	f.gyro_y_rate_integral = flow.integrated_ygyro;
	f.gyro_z_rate_integral = flow.integrated_zgyro;
	f.time_since_last_sonar_update = flow.time_delta_distance_us;
	f.ground_distance_m = flow.distance;
	f.quality = flow.quality;
	f.sensor_id = flow.sensor_id;
	f.gyro_temperature = flow.temperature;

	/* rotate measurements according to parameter */
	float zeroval = 0.0f;
	rotate_3f(flow_rot, f.pixel_flow_x_integral, f.pixel_flow_y_integral, zeroval);

	if (_flow_pub == nullptr) {
		_flow_pub = orb_advertise(ORB_ID(optical_flow), &f);

	} else {
		orb_publish(ORB_ID(optical_flow), _flow_pub, &f);
	}

	/* Use distance value for distance sensor topic */
	struct distance_sensor_s d;
	memset(&d, 0, sizeof(d));

	d.timestamp = flow.integration_time_us * 1000; /* ms to us */
	d.min_distance = 0.3f;
	d.max_distance = 5.0f;
	d.current_distance = flow.distance; /* both are in m */
	d.type = 1;
	d.id = 0;
	d.orientation = 8;
	d.covariance = 0.0;

	if (_distance_sensor_pub == nullptr) {
		_distance_sensor_pub = orb_advertise_multi(ORB_ID(distance_sensor), &d,
								     &_orb_class_instance, ORB_PRIO_HIGH);
	} else {
		orb_publish(ORB_ID(distance_sensor), _distance_sensor_pub, &d);
	}
}

void
MavlinkReceiver::handle_message_hil_optical_flow(mavlink_message_t *msg)
{
	/* optical flow */
	mavlink_hil_optical_flow_t flow;
	mavlink_msg_hil_optical_flow_decode(msg, &flow);

	struct optical_flow_s f;
	memset(&f, 0, sizeof(f));

	f.timestamp = hrt_absolute_time(); // XXX we rely on the system time for now and not flow.time_usec;
	f.integration_timespan = flow.integration_time_us;
	f.pixel_flow_x_integral = flow.integrated_x;
	f.pixel_flow_y_integral = flow.integrated_y;
	f.gyro_x_rate_integral = flow.integrated_xgyro;
	f.gyro_y_rate_integral = flow.integrated_ygyro;
	f.gyro_z_rate_integral = flow.integrated_zgyro;
	f.time_since_last_sonar_update = flow.time_delta_distance_us;
	f.ground_distance_m = flow.distance;
	f.quality = flow.quality;
	f.sensor_id = flow.sensor_id;
	f.gyro_temperature = flow.temperature;

	if (_flow_pub == nullptr) {
		_flow_pub = orb_advertise(ORB_ID(optical_flow), &f);

	} else {
		orb_publish(ORB_ID(optical_flow), _flow_pub, &f);
	}

	/* Use distance value for distance sensor topic */
	struct distance_sensor_s d;
	memset(&d, 0, sizeof(d));

	d.timestamp = hrt_absolute_time();
	d.min_distance = 0.3f;
	d.max_distance = 5.0f;
	d.current_distance = flow.distance; /* both are in m */
	d.type = 1;
	d.id = 0;
	d.orientation = 8;
	d.covariance = 0.0;

	if (_distance_sensor_pub == nullptr) {
		_distance_sensor_pub = orb_advertise_multi(ORB_ID(distance_sensor), &d,
								     &_orb_class_instance, ORB_PRIO_HIGH);
	} else {
		orb_publish(ORB_ID(distance_sensor), _distance_sensor_pub, &d);
	}
}

void
MavlinkReceiver::handle_message_set_mode(mavlink_message_t *msg)
{
	mavlink_set_mode_t new_mode;
	mavlink_msg_set_mode_decode(msg, &new_mode);

	struct vehicle_command_s vcmd;
	memset(&vcmd, 0, sizeof(vcmd));

	union px4_custom_mode custom_mode;
	custom_mode.data = new_mode.custom_mode;
	/* copy the content of mavlink_command_long_t cmd_mavlink into command_t cmd */
	vcmd.param1 = new_mode.base_mode;
	vcmd.param2 = custom_mode.main_mode;
	vcmd.param3 = 0;
	vcmd.param4 = 0;
	vcmd.param5 = 0;
	vcmd.param6 = 0;
	vcmd.param7 = 0;
	vcmd.command = vehicle_command_s::VEHICLE_CMD_DO_SET_MODE;
	vcmd.target_system = new_mode.target_system;
	vcmd.target_component = MAV_COMP_ID_ALL;
	vcmd.source_system = msg->sysid;
	vcmd.source_component = msg->compid;
	vcmd.confirmation = 1;

	if (_cmd_pub == nullptr) {
		_cmd_pub = orb_advertise(ORB_ID(vehicle_command), &vcmd);

	} else {
		orb_publish(ORB_ID(vehicle_command), _cmd_pub, &vcmd);
	}
}

void
MavlinkReceiver::handle_message_distance_sensor(mavlink_message_t *msg)
{
	/* distance sensor */
	mavlink_distance_sensor_t dist_sensor;
	mavlink_msg_distance_sensor_decode(msg, &dist_sensor);

	struct distance_sensor_s d;
	memset(&d, 0, sizeof(d));

	d.timestamp = dist_sensor.time_boot_ms * 1000; /* ms to us */
	d.min_distance = float(dist_sensor.min_distance) * 1e-2f; /* cm to m */
	d.max_distance = float(dist_sensor.max_distance) * 1e-2f; /* cm to m */
	d.current_distance = float(dist_sensor.current_distance) * 1e-2f; /* cm to m */
	d.type = dist_sensor.type;
	d.id = dist_sensor.id;
	d.orientation = dist_sensor.orientation;
	d.covariance = dist_sensor.covariance;

	/// TODO Add sensor rotation according to MAV_SENSOR_ORIENTATION enum

	if (_distance_sensor_pub == nullptr) {
		_distance_sensor_pub = orb_advertise_multi(ORB_ID(distance_sensor), &d,
								     &_orb_class_instance, ORB_PRIO_HIGH);

	} else {
		orb_publish(ORB_ID(distance_sensor), _distance_sensor_pub, &d);
	}
}

void
MavlinkReceiver::handle_message_vicon_position_estimate(mavlink_message_t *msg)
{
	mavlink_vicon_position_estimate_t pos;
	mavlink_msg_vicon_position_estimate_decode(msg, &pos);

	struct vehicle_vicon_position_s vicon_position;
	memset(&vicon_position, 0, sizeof(vicon_position));

	vicon_position.timestamp = hrt_absolute_time();
	vicon_position.x = pos.x;
	vicon_position.y = pos.y;
	vicon_position.z = pos.z;
	vicon_position.roll = pos.roll;
	vicon_position.pitch = pos.pitch;
	vicon_position.yaw = pos.yaw;

	if (_vicon_position_pub == nullptr) {
		_vicon_position_pub = orb_advertise(ORB_ID(vehicle_vicon_position), &vicon_position);

	} else {
		orb_publish(ORB_ID(vehicle_vicon_position), _vicon_position_pub, &vicon_position);
	}
}

void
MavlinkReceiver::handle_message_set_position_target_local_ned(mavlink_message_t *msg)
{
	mavlink_set_position_target_local_ned_t set_position_target_local_ned;
	mavlink_msg_set_position_target_local_ned_decode(msg, &set_position_target_local_ned);

	struct offboard_control_mode_s offboard_control_mode;
	memset(&offboard_control_mode, 0, sizeof(offboard_control_mode));//XXX breaks compatibility with multiple setpoints

	/* Only accept messages which are intended for this system */
	if ((mavlink_system.sysid == set_position_target_local_ned.target_system ||
				set_position_target_local_ned.target_system == 0) &&
			(mavlink_system.compid == set_position_target_local_ned.target_component ||
			 set_position_target_local_ned.target_component == 0)) {

		/* convert mavlink type (local, NED) to uORB offboard control struct */
		offboard_control_mode.ignore_position = (bool)(set_position_target_local_ned.type_mask & 0x7);
		offboard_control_mode.ignore_velocity = (bool)(set_position_target_local_ned.type_mask & 0x38);
		offboard_control_mode.ignore_acceleration_force = (bool)(set_position_target_local_ned.type_mask & 0x1C0);
		bool is_force_sp = (bool)(set_position_target_local_ned.type_mask & (1 << 9));
		/* yaw ignore flag mapps to ignore_attitude */
		offboard_control_mode.ignore_attitude = (bool)(set_position_target_local_ned.type_mask & 0x400);
		/* yawrate ignore flag mapps to ignore_bodyrate */
		offboard_control_mode.ignore_bodyrate = (bool)(set_position_target_local_ned.type_mask & 0x800);

		offboard_control_mode.timestamp = hrt_absolute_time();

		if (_offboard_control_mode_pub == nullptr) {
			_offboard_control_mode_pub = orb_advertise(ORB_ID(offboard_control_mode), &offboard_control_mode);

		} else {
			orb_publish(ORB_ID(offboard_control_mode), _offboard_control_mode_pub, &offboard_control_mode);
		}

		/* If we are in offboard control mode and offboard control loop through is enabled
		 * also publish the setpoint topic which is read by the controller */
		if (_mavlink->get_forward_externalsp()) {
			bool updated;
			orb_check(_control_mode_sub, &updated);
			if (updated) {
				orb_copy(ORB_ID(vehicle_control_mode), _control_mode_sub, &_control_mode);
			}
			if (_control_mode.flag_control_offboard_enabled) {
				if (is_force_sp && offboard_control_mode.ignore_position &&
						offboard_control_mode.ignore_velocity) {
					/* The offboard setpoint is a force setpoint only, directly writing to the force
					 * setpoint topic and not publishing the setpoint triplet topic */
					struct vehicle_force_setpoint_s	force_sp;
					force_sp.x = set_position_target_local_ned.afx;
					force_sp.y = set_position_target_local_ned.afy;
					force_sp.z = set_position_target_local_ned.afz;
					//XXX: yaw
					if (_force_sp_pub == nullptr) {
						_force_sp_pub = orb_advertise(ORB_ID(vehicle_force_setpoint), &force_sp);
					} else {
						orb_publish(ORB_ID(vehicle_force_setpoint), _force_sp_pub, &force_sp);
					}
				} else {
					/* It's not a pure force setpoint: publish to setpoint triplet  topic */
					struct position_setpoint_triplet_s pos_sp_triplet;
					pos_sp_triplet.previous.valid = false;
					pos_sp_triplet.next.valid = false;
					pos_sp_triplet.current.valid = true;
					pos_sp_triplet.current.type = position_setpoint_s::SETPOINT_TYPE_POSITION; //XXX support others

					/* set the local pos values */
					if (!offboard_control_mode.ignore_position) {
						pos_sp_triplet.current.position_valid = true;
						pos_sp_triplet.current.x = set_position_target_local_ned.x;
						pos_sp_triplet.current.y = set_position_target_local_ned.y;
						pos_sp_triplet.current.z = set_position_target_local_ned.z;
					} else {
						pos_sp_triplet.current.position_valid = false;
					}

					/* set the local vel values */
					if (!offboard_control_mode.ignore_velocity) {
						pos_sp_triplet.current.velocity_valid = true;
						pos_sp_triplet.current.vx = set_position_target_local_ned.vx;
						pos_sp_triplet.current.vy = set_position_target_local_ned.vy;
						pos_sp_triplet.current.vz = set_position_target_local_ned.vz;
					} else {
						pos_sp_triplet.current.velocity_valid = false;
					}

					/* set the local acceleration values if the setpoint type is 'local pos' and none
					 * of the accelerations fields is set to 'ignore' */
					if (!offboard_control_mode.ignore_acceleration_force) {
						pos_sp_triplet.current.acceleration_valid = true;
						pos_sp_triplet.current.a_x = set_position_target_local_ned.afx;
						pos_sp_triplet.current.a_y = set_position_target_local_ned.afy;
						pos_sp_triplet.current.a_z = set_position_target_local_ned.afz;
						pos_sp_triplet.current.acceleration_is_force =
						is_force_sp;

					} else {
						pos_sp_triplet.current.acceleration_valid = false;
					}

					/* set the yaw sp value */
					if (!offboard_control_mode.ignore_attitude) {
						pos_sp_triplet.current.yaw_valid = true;
						pos_sp_triplet.current.yaw = set_position_target_local_ned.yaw;

					} else {
						pos_sp_triplet.current.yaw_valid = false;
					}

					/* set the yawrate sp value */
					if (!offboard_control_mode.ignore_bodyrate) {
						pos_sp_triplet.current.yawspeed_valid = true;
						pos_sp_triplet.current.yawspeed = set_position_target_local_ned.yaw_rate;

					} else {
						pos_sp_triplet.current.yawspeed_valid = false;
					}
					//XXX handle global pos setpoints (different MAV frames)


					if (_pos_sp_triplet_pub == nullptr) {
						_pos_sp_triplet_pub = orb_advertise(ORB_ID(position_setpoint_triplet),
								&pos_sp_triplet);
					} else {
						orb_publish(ORB_ID(position_setpoint_triplet), _pos_sp_triplet_pub,
								&pos_sp_triplet);
					}

				}

			}

		}
	}
}

void
MavlinkReceiver::handle_message_set_actuator_control_target(mavlink_message_t *msg)
{
	mavlink_set_actuator_control_target_t set_actuator_control_target;
	mavlink_msg_set_actuator_control_target_decode(msg, &set_actuator_control_target);

	struct offboard_control_mode_s offboard_control_mode;
	memset(&offboard_control_mode, 0, sizeof(offboard_control_mode));//XXX breaks compatibility with multiple setpoints

	struct actuator_controls_s actuator_controls;
	memset(&actuator_controls, 0, sizeof(actuator_controls));//XXX breaks compatibility with multiple setpoints

	if ((mavlink_system.sysid == set_actuator_control_target.target_system ||
		    set_actuator_control_target.target_system == 0) &&
		(mavlink_system.compid == set_actuator_control_target.target_component ||
		    set_actuator_control_target.target_component == 0)) {

		/* ignore all since we are setting raw actuators here */
		offboard_control_mode.ignore_thrust             = true;
		offboard_control_mode.ignore_attitude           = true;
		offboard_control_mode.ignore_bodyrate           = true;
		offboard_control_mode.ignore_position           = true;
		offboard_control_mode.ignore_velocity           = true;
		offboard_control_mode.ignore_acceleration_force = true;

		offboard_control_mode.timestamp = hrt_absolute_time();

		if (_offboard_control_mode_pub == nullptr) {
			_offboard_control_mode_pub = orb_advertise(ORB_ID(offboard_control_mode), &offboard_control_mode);
		} else {
			orb_publish(ORB_ID(offboard_control_mode), _offboard_control_mode_pub, &offboard_control_mode);
		}


		/* If we are in offboard control mode, publish the actuator controls */
		bool updated;
		orb_check(_control_mode_sub, &updated);
		if (updated) {
			orb_copy(ORB_ID(vehicle_control_mode), _control_mode_sub, &_control_mode);
		}

		if (_control_mode.flag_control_offboard_enabled) {

			actuator_controls.timestamp = hrt_absolute_time();

			/* Set duty cycles for the servos in actuator_controls_0 */
			for(size_t i = 0; i < 8; i++) {
				actuator_controls.control[i] = set_actuator_control_target.controls[i];
			}

			if (_actuator_controls_pub == nullptr) {
				_actuator_controls_pub = orb_advertise(ORB_ID(actuator_controls_0), &actuator_controls);
			} else {
				orb_publish(ORB_ID(actuator_controls_0), _actuator_controls_pub, &actuator_controls);
			}
		}
	}

}

void
MavlinkReceiver::handle_message_vision_position_estimate(mavlink_message_t *msg)
{
	mavlink_vision_position_estimate_t pos;
	mavlink_msg_vision_position_estimate_decode(msg, &pos);

	struct vision_position_estimate_s vision_position;
	memset(&vision_position, 0, sizeof(vision_position));

	// Use the component ID to identify the vision sensor
	vision_position.id = msg->compid;

	vision_position.timestamp_boot = hrt_absolute_time(); // Monotonic time
	vision_position.timestamp_computer = sync_stamp(pos.usec); // Synced time
	vision_position.x = pos.x;
	vision_position.y = pos.y;
	vision_position.z = pos.z;

	// XXX fix this
	vision_position.vx = 0.0f;
	vision_position.vy = 0.0f;
	vision_position.vz = 0.0f;

	math::Quaternion q;
	q.from_euler(pos.roll, pos.pitch, pos.yaw);

	vision_position.q[0] = q(0);
	vision_position.q[1] = q(1);
	vision_position.q[2] = q(2);
	vision_position.q[3] = q(3);

	if (_vision_position_pub == nullptr) {
		_vision_position_pub = orb_advertise(ORB_ID(vision_position_estimate), &vision_position);

	} else {
		orb_publish(ORB_ID(vision_position_estimate), _vision_position_pub, &vision_position);
	}
}

void
MavlinkReceiver::handle_message_set_attitude_target(mavlink_message_t *msg)
{
	mavlink_set_attitude_target_t set_attitude_target;
	mavlink_msg_set_attitude_target_decode(msg, &set_attitude_target);

	/* Only accept messages which are intended for this system */
	if ((mavlink_system.sysid == set_attitude_target.target_system ||
				set_attitude_target.target_system == 0) &&
			(mavlink_system.compid == set_attitude_target.target_component ||
			 set_attitude_target.target_component == 0)) {

		/* set correct ignore flags for thrust field: copy from mavlink message */
		_offboard_control_mode.ignore_thrust = (bool)(set_attitude_target.type_mask & (1 << 6));

		/*
		 * The tricky part in parsing this message is that the offboard sender *can* set attitude and thrust
		 * using different messages. Eg.: First send set_attitude_target containing the attitude and ignore
		 * bits set for everything else and then send set_attitude_target containing the thrust and ignore bits
		 * set for everything else.
		 */

		/*
		 * if attitude or body rate have been used (not ignored) previously and this message only sends
		 * throttle and has the ignore bits set for attitude and rates don't change the flags for attitude and
		 * body rates to keep the controllers running
		 */
		bool ignore_bodyrate_msg = (bool)(set_attitude_target.type_mask & 0x7);
		bool ignore_attitude_msg = (bool)(set_attitude_target.type_mask & (1 << 7));

		if (ignore_bodyrate_msg && ignore_attitude_msg && !_offboard_control_mode.ignore_thrust) {
			/* Message want's us to ignore everything except thrust: only ignore if previously ignored */
			_offboard_control_mode.ignore_bodyrate = ignore_bodyrate_msg && _offboard_control_mode.ignore_bodyrate;
			_offboard_control_mode.ignore_attitude = ignore_attitude_msg && _offboard_control_mode.ignore_attitude;
		} else {
			_offboard_control_mode.ignore_bodyrate = ignore_bodyrate_msg;
			_offboard_control_mode.ignore_attitude = ignore_attitude_msg;
		}

		_offboard_control_mode.ignore_position = true;
		_offboard_control_mode.ignore_velocity = true;
		_offboard_control_mode.ignore_acceleration_force = true;

		_offboard_control_mode.timestamp = hrt_absolute_time();

		if (_offboard_control_mode_pub == nullptr) {
			_offboard_control_mode_pub = orb_advertise(ORB_ID(offboard_control_mode), &_offboard_control_mode);

		} else {
			orb_publish(ORB_ID(offboard_control_mode), _offboard_control_mode_pub, &_offboard_control_mode);
		}

		/* If we are in offboard control mode and offboard control loop through is enabled
		 * also publish the setpoint topic which is read by the controller */
		if (_mavlink->get_forward_externalsp()) {
			bool updated;
			orb_check(_control_mode_sub, &updated);
			if (updated) {
				orb_copy(ORB_ID(vehicle_control_mode), _control_mode_sub, &_control_mode);
			}

			if (_control_mode.flag_control_offboard_enabled) {

				/* Publish attitude setpoint if attitude and thrust ignore bits are not set */
				if (!(_offboard_control_mode.ignore_attitude)) {
					_att_sp.timestamp = hrt_absolute_time();
					if (!ignore_attitude_msg) { // only copy att sp if message contained new data
						mavlink_quaternion_to_euler(set_attitude_target.q,
								&_att_sp.roll_body, &_att_sp.pitch_body, &_att_sp.yaw_body);
						mavlink_quaternion_to_dcm(set_attitude_target.q, (float(*)[3])_att_sp.R_body);
						_att_sp.R_valid = true;
						_att_sp.yaw_sp_move_rate = 0.0;
						memcpy(_att_sp.q_d, set_attitude_target.q, sizeof(_att_sp.q_d));
						_att_sp.q_d_valid = true;
					}

					if (!_offboard_control_mode.ignore_thrust) { // dont't overwrite thrust if it's invalid
						_att_sp.thrust = set_attitude_target.thrust;
					}

					if (_att_sp_pub == nullptr) {
						_att_sp_pub = orb_advertise(ORB_ID(vehicle_attitude_setpoint), &_att_sp);
					} else {
						orb_publish(ORB_ID(vehicle_attitude_setpoint), _att_sp_pub, &_att_sp);
					}
				}

				/* Publish attitude rate setpoint if bodyrate and thrust ignore bits are not set */
				///XXX add support for ignoring individual axes
				if (!(_offboard_control_mode.ignore_bodyrate)) {
					_rates_sp.timestamp = hrt_absolute_time();
					if (!ignore_bodyrate_msg) { // only copy att rates sp if message contained new data
						_rates_sp.roll = set_attitude_target.body_roll_rate;
						_rates_sp.pitch = set_attitude_target.body_pitch_rate;
						_rates_sp.yaw = set_attitude_target.body_yaw_rate;
					}
					if (!_offboard_control_mode.ignore_thrust) { // dont't overwrite thrust if it's invalid
						_rates_sp.thrust = set_attitude_target.thrust;
					}

					if (_att_sp_pub == nullptr) {
						_rates_sp_pub = orb_advertise(ORB_ID(vehicle_rates_setpoint), &_rates_sp);
					} else {
						orb_publish(ORB_ID(vehicle_rates_setpoint), _rates_sp_pub, &_rates_sp);
					}
				}
			}

		}
	}
}

void
MavlinkReceiver::handle_message_radio_status(mavlink_message_t *msg)
{
	/* telemetry status supported only on first TELEMETRY_STATUS_ORB_ID_NUM mavlink channels */
	if (_mavlink->get_channel() < TELEMETRY_STATUS_ORB_ID_NUM) {
		mavlink_radio_status_t rstatus;
		mavlink_msg_radio_status_decode(msg, &rstatus);

		struct telemetry_status_s &tstatus = _mavlink->get_rx_status();

		tstatus.timestamp = hrt_absolute_time();
		tstatus.telem_time = tstatus.timestamp;
		/* tstatus.heartbeat_time is set by system heartbeats */
		tstatus.type = TELEMETRY_STATUS_RADIO_TYPE_3DR_RADIO;
		tstatus.rssi = rstatus.rssi;
		tstatus.remote_rssi = rstatus.remrssi;
		tstatus.txbuf = rstatus.txbuf;
		tstatus.noise = rstatus.noise;
		tstatus.remote_noise = rstatus.remnoise;
		tstatus.rxerrors = rstatus.rxerrors;
		tstatus.fixed = rstatus.fixed;
		tstatus.system_id = msg->sysid;
		tstatus.component_id = msg->compid;

		if (_telemetry_status_pub == nullptr) {
			_telemetry_status_pub = orb_advertise(telemetry_status_orb_id[_mavlink->get_channel()], &tstatus);

		} else {
			orb_publish(telemetry_status_orb_id[_mavlink->get_channel()], _telemetry_status_pub, &tstatus);
		}
	}
}

static switch_pos_t decode_switch_pos(uint16_t buttons, int sw) {
	return (buttons >> (sw * 2)) & 3;
}

static int decode_switch_pos_n(uint16_t buttons, int sw) {
	if (buttons & (1 << sw)) {
		return 1;
	} else {
		return 0;
	}
}

void
MavlinkReceiver::handle_message_manual_control(mavlink_message_t *msg)
{
	mavlink_manual_control_t man;
	mavlink_msg_manual_control_decode(msg, &man);

	// Check target
	if (man.target != 0 && man.target != _mavlink->get_system_id()) {
		return;
	}

	if (_mavlink->get_manual_input_mode_generation()) {

		struct rc_input_values rc = {};
		rc.timestamp_publication = hrt_absolute_time();
		rc.timestamp_last_signal = rc.timestamp_publication;

		rc.channel_count = 8;
		rc.rc_failsafe = false;
		rc.rc_lost = false;
		rc.rc_lost_frame_count = 0;
		rc.rc_total_frame_count = 1;
		rc.rc_ppm_frame_length = 0;
		rc.input_source = RC_INPUT_SOURCE_MAVLINK;
		rc.rssi = RC_INPUT_RSSI_MAX;

		/* roll */
		rc.values[0] = man.x / 2 + 1500;
		/* pitch */
		rc.values[1] = man.y / 2 + 1500;

		/*
		 * yaw needs special handling as some joysticks have a circular mechanical mask,
		 * which makes the corner positions unreachable.
		 * scale yaw up and clip it to overcome this.
		 */
<<<<<<< HEAD
		rc.values[2] = man.r / 1.5f + 1500;
=======
		rc.values[2] = man.r / 1.2f + 1500;
>>>>>>> 46920cfd
		if (rc.values[2] > 2000) {
			rc.values[2] = 2000;
		} else if (rc.values[2] < 1000) {
			rc.values[2] = 1000;
		}

		/* throttle */
		rc.values[3] = man.z + 1000;

		rc.values[4] = decode_switch_pos_n(man.buttons, 0) * 1000 + 1000;
		rc.values[5] = decode_switch_pos_n(man.buttons, 1) * 1000 + 1000;
		rc.values[6] = decode_switch_pos_n(man.buttons, 2) * 1000 + 1000;
		rc.values[7] = decode_switch_pos_n(man.buttons, 3) * 1000 + 1000;
		rc.values[8] = decode_switch_pos_n(man.buttons, 4) * 1000 + 1000;
		rc.values[9] = decode_switch_pos_n(man.buttons, 5) * 1000 + 1000;

		if (_rc_pub == nullptr) {
			_rc_pub = orb_advertise(ORB_ID(input_rc), &rc);

		} else {
			orb_publish(ORB_ID(input_rc), _rc_pub, &rc);
		}

	} else {
		struct manual_control_setpoint_s manual = {};

		manual.timestamp = hrt_absolute_time();
		manual.x = man.x / 1000.0f;
		manual.y = man.y / 1000.0f;
		manual.r = man.r / 1000.0f;
		manual.z = man.z / 1000.0f;

		manual.mode_switch = decode_switch_pos(man.buttons, 0);
		manual.return_switch = decode_switch_pos(man.buttons, 1);
		manual.posctl_switch = decode_switch_pos(man.buttons, 2);
		manual.loiter_switch = decode_switch_pos(man.buttons, 3);
		manual.acro_switch = decode_switch_pos(man.buttons, 4);
		manual.offboard_switch = decode_switch_pos(man.buttons, 5);

		if (_manual_pub == nullptr) {
			_manual_pub = orb_advertise(ORB_ID(manual_control_setpoint), &manual);

		} else {
			orb_publish(ORB_ID(manual_control_setpoint), _manual_pub, &manual);
		}
	}
}

void
MavlinkReceiver::handle_message_heartbeat(mavlink_message_t *msg)
{
	/* telemetry status supported only on first TELEMETRY_STATUS_ORB_ID_NUM mavlink channels */
	if (_mavlink->get_channel() < TELEMETRY_STATUS_ORB_ID_NUM) {
		mavlink_heartbeat_t hb;
		mavlink_msg_heartbeat_decode(msg, &hb);

		/* ignore own heartbeats, accept only heartbeats from GCS */
		if (msg->sysid != mavlink_system.sysid && hb.type == MAV_TYPE_GCS) {

			struct telemetry_status_s &tstatus = _mavlink->get_rx_status();

			/* set heartbeat time and topic time and publish -
			 * the telem status also gets updated on telemetry events
			 */
			tstatus.timestamp = hrt_absolute_time();
			tstatus.heartbeat_time = tstatus.timestamp;

			if (_telemetry_status_pub == nullptr) {
				_telemetry_status_pub = orb_advertise(telemetry_status_orb_id[_mavlink->get_channel()], &tstatus);

			} else {
				orb_publish(telemetry_status_orb_id[_mavlink->get_channel()], _telemetry_status_pub, &tstatus);
			}
		}
	}
}

void
MavlinkReceiver::handle_message_ping(mavlink_message_t *msg)
{
	mavlink_ping_t ping;
	mavlink_msg_ping_decode( msg, &ping);
	if ((mavlink_system.sysid == ping.target_system) &&
		(mavlink_system.compid == ping.target_component)) {
		mavlink_message_t msg_out;
		mavlink_msg_ping_encode(_mavlink->get_system_id(), _mavlink->get_component_id(), &msg_out, &ping);
		_mavlink->send_message(MAVLINK_MSG_ID_PING, &msg_out);
	}
}

void
MavlinkReceiver::handle_message_request_data_stream(mavlink_message_t *msg)
{
	mavlink_request_data_stream_t req;
	mavlink_msg_request_data_stream_decode(msg, &req);

	if (req.target_system == mavlink_system.sysid && req.target_component == mavlink_system.compid && req.req_message_rate != 0) {
		float rate = req.start_stop ? (1000.0f / req.req_message_rate) : 0.0f;

		MavlinkStream *stream;
		LL_FOREACH(_mavlink->get_streams(), stream) {
			if (req.req_stream_id == stream->get_id()) {
				_mavlink->configure_stream_threadsafe(stream->get_name(), rate);
			}
		}
	}
}

void
MavlinkReceiver::handle_message_system_time(mavlink_message_t *msg)
{
	mavlink_system_time_t time;
	mavlink_msg_system_time_decode(msg, &time);

	timespec tv;
	px4_clock_gettime(CLOCK_REALTIME, &tv);

	// date -d @1234567890: Sat Feb 14 02:31:30 MSK 2009
	bool onb_unix_valid = (unsigned long long)tv.tv_sec > PX4_EPOCH_SECS;
	bool ofb_unix_valid = time.time_unix_usec > PX4_EPOCH_SECS * 1000ULL;

	if (!onb_unix_valid && ofb_unix_valid) {
		tv.tv_sec = time.time_unix_usec / 1000000ULL;
		tv.tv_nsec = (time.time_unix_usec % 1000000ULL) * 1000ULL;
		if(px4_clock_settime(CLOCK_REALTIME, &tv)) {
			warn("failed setting clock");
		}
		else {
		warnx("[timesync] UTC time synced.");
		}
	}

}

void
MavlinkReceiver::handle_message_timesync(mavlink_message_t *msg)
{
	mavlink_timesync_t tsync;
	mavlink_msg_timesync_decode(msg, &tsync);

	struct time_offset_s tsync_offset;
	memset(&tsync_offset, 0, sizeof(tsync_offset));

	uint64_t now_ns = hrt_absolute_time() * 1000LL ;

	if (tsync.tc1 == 0) {

		mavlink_timesync_t rsync; // return timestamped sync message

		rsync.tc1 = now_ns;
		rsync.ts1 = tsync.ts1;

		_mavlink->send_message(MAVLINK_MSG_ID_TIMESYNC, &rsync);

		return;

	} else if (tsync.tc1 > 0) {

		int64_t offset_ns = (tsync.ts1 + now_ns - tsync.tc1*2)/2 ;
		int64_t dt = _time_offset - offset_ns;

		if (dt > 10000000LL || dt < -10000000LL) { // 10 millisecond skew
			_time_offset = offset_ns;
			warnx("[timesync] Hard setting offset.");
		} else {
			smooth_time_offset(offset_ns);
		}
	}

	tsync_offset.offset_ns = _time_offset ;

	if (_time_offset_pub == nullptr) {
		_time_offset_pub = orb_advertise(ORB_ID(time_offset), &tsync_offset);

	} else {
		orb_publish(ORB_ID(time_offset), _time_offset_pub, &tsync_offset);
	}

}

void
MavlinkReceiver::handle_message_hil_sensor(mavlink_message_t *msg)
{
	mavlink_hil_sensor_t imu;
	mavlink_msg_hil_sensor_decode(msg, &imu);

	uint64_t timestamp = hrt_absolute_time();

	/* airspeed */
	{
		struct airspeed_s airspeed;
		memset(&airspeed, 0, sizeof(airspeed));

		float ias = calc_indicated_airspeed(imu.diff_pressure * 1e2f);
		// XXX need to fix this
		float tas = ias;

		airspeed.timestamp = timestamp;
		airspeed.indicated_airspeed_m_s = ias;
		airspeed.true_airspeed_m_s = tas;

		if (_airspeed_pub == nullptr) {
			_airspeed_pub = orb_advertise(ORB_ID(airspeed), &airspeed);

		} else {
			orb_publish(ORB_ID(airspeed), _airspeed_pub, &airspeed);
		}
	}

	/* gyro */
	{
		struct gyro_report gyro;
		memset(&gyro, 0, sizeof(gyro));

		gyro.timestamp = timestamp;
		gyro.x_raw = imu.xgyro * 1000.0f;
		gyro.y_raw = imu.ygyro * 1000.0f;
		gyro.z_raw = imu.zgyro * 1000.0f;
		gyro.x = imu.xgyro;
		gyro.y = imu.ygyro;
		gyro.z = imu.zgyro;
		gyro.temperature = imu.temperature;

		if (_gyro_pub == nullptr) {
			_gyro_pub = orb_advertise(ORB_ID(sensor_gyro), &gyro);

		} else {
			orb_publish(ORB_ID(sensor_gyro), _gyro_pub, &gyro);
		}
	}

	/* accelerometer */
	{
		struct accel_report accel;
		memset(&accel, 0, sizeof(accel));

		accel.timestamp = timestamp;
		accel.x_raw = imu.xacc / mg2ms2;
		accel.y_raw = imu.yacc / mg2ms2;
		accel.z_raw = imu.zacc / mg2ms2;
		accel.x = imu.xacc;
		accel.y = imu.yacc;
		accel.z = imu.zacc;
		accel.temperature = imu.temperature;

		if (_accel_pub == nullptr) {
			_accel_pub = orb_advertise(ORB_ID(sensor_accel), &accel);

		} else {
			orb_publish(ORB_ID(sensor_accel), _accel_pub, &accel);
		}
	}

	/* magnetometer */
	{
		struct mag_report mag;
		memset(&mag, 0, sizeof(mag));

		mag.timestamp = timestamp;
		mag.x_raw = imu.xmag * 1000.0f;
		mag.y_raw = imu.ymag * 1000.0f;
		mag.z_raw = imu.zmag * 1000.0f;
		mag.x = imu.xmag;
		mag.y = imu.ymag;
		mag.z = imu.zmag;

		if (_mag_pub == nullptr) {
			/* publish to the first mag topic */
			_mag_pub = orb_advertise(ORB_ID(sensor_mag), &mag);

		} else {
			orb_publish(ORB_ID(sensor_mag), _mag_pub, &mag);
		}
	}

	/* baro */
	{
		struct baro_report baro;
		memset(&baro, 0, sizeof(baro));

		baro.timestamp = timestamp;
		baro.pressure = imu.abs_pressure;
		baro.altitude = imu.pressure_alt;
		baro.temperature = imu.temperature;

		if (_baro_pub == nullptr) {
			_baro_pub = orb_advertise(ORB_ID(sensor_baro), &baro);

		} else {
			orb_publish(ORB_ID(sensor_baro), _baro_pub, &baro);
		}
	}

	/* sensor combined */
	{
		struct sensor_combined_s hil_sensors;
		memset(&hil_sensors, 0, sizeof(hil_sensors));

		hil_sensors.timestamp = timestamp;

		hil_sensors.gyro_raw[0] = imu.xgyro * 1000.0f;
		hil_sensors.gyro_raw[1] = imu.ygyro * 1000.0f;
		hil_sensors.gyro_raw[2] = imu.zgyro * 1000.0f;
		hil_sensors.gyro_rad_s[0] = imu.xgyro;
		hil_sensors.gyro_rad_s[1] = imu.ygyro;
		hil_sensors.gyro_rad_s[2] = imu.zgyro;

		hil_sensors.accelerometer_raw[0] = imu.xacc / mg2ms2;
		hil_sensors.accelerometer_raw[1] = imu.yacc / mg2ms2;
		hil_sensors.accelerometer_raw[2] = imu.zacc / mg2ms2;
		hil_sensors.accelerometer_m_s2[0] = imu.xacc;
		hil_sensors.accelerometer_m_s2[1] = imu.yacc;
		hil_sensors.accelerometer_m_s2[2] = imu.zacc;
		hil_sensors.accelerometer_mode = 0; // TODO what is this?
		hil_sensors.accelerometer_range_m_s2 = 32.7f; // int16
		hil_sensors.accelerometer_timestamp = timestamp;

		hil_sensors.adc_voltage_v[0] = 0.0f;
		hil_sensors.adc_voltage_v[1] = 0.0f;
		hil_sensors.adc_voltage_v[2] = 0.0f;

		hil_sensors.magnetometer_raw[0] = imu.xmag * 1000.0f;
		hil_sensors.magnetometer_raw[1] = imu.ymag * 1000.0f;
		hil_sensors.magnetometer_raw[2] = imu.zmag * 1000.0f;
		hil_sensors.magnetometer_ga[0] = imu.xmag;
		hil_sensors.magnetometer_ga[1] = imu.ymag;
		hil_sensors.magnetometer_ga[2] = imu.zmag;
		hil_sensors.magnetometer_range_ga = 32.7f; // int16
		hil_sensors.magnetometer_mode = 0; // TODO what is this
		hil_sensors.magnetometer_cuttoff_freq_hz = 50.0f;
		hil_sensors.magnetometer_timestamp = timestamp;

		hil_sensors.baro_pres_mbar = imu.abs_pressure;
		hil_sensors.baro_alt_meter = imu.pressure_alt;
		hil_sensors.baro_temp_celcius = imu.temperature;
		hil_sensors.baro_timestamp = timestamp;

		hil_sensors.differential_pressure_pa = imu.diff_pressure * 1e2f; //from hPa to Pa
		hil_sensors.differential_pressure_timestamp = timestamp;

		/* publish combined sensor topic */
		if (_sensors_pub == nullptr) {
			_sensors_pub = orb_advertise(ORB_ID(sensor_combined), &hil_sensors);

		} else {
			orb_publish(ORB_ID(sensor_combined), _sensors_pub, &hil_sensors);
		}
	}

	/* battery status */
	{
		struct battery_status_s hil_battery_status;
		memset(&hil_battery_status, 0, sizeof(hil_battery_status));

		hil_battery_status.timestamp = timestamp;
		hil_battery_status.voltage_v = 11.1f;
		hil_battery_status.voltage_filtered_v = 11.1f;
		hil_battery_status.current_a = 10.0f;
		hil_battery_status.discharged_mah = -1.0f;

		if (_battery_pub == nullptr) {
			_battery_pub = orb_advertise(ORB_ID(battery_status), &hil_battery_status);

		} else {
			orb_publish(ORB_ID(battery_status), _battery_pub, &hil_battery_status);
		}
	}

	/* increment counters */
	_hil_frames++;

	/* print HIL sensors rate */
	if ((timestamp - _old_timestamp) > 10000000) {
		// printf("receiving HIL sensors at %d hz\n", _hil_frames / 10);
		_old_timestamp = timestamp;
		_hil_frames = 0;
	}
}

void
MavlinkReceiver::handle_message_hil_gps(mavlink_message_t *msg)
{
	mavlink_hil_gps_t gps;
	mavlink_msg_hil_gps_decode(msg, &gps);

	uint64_t timestamp = hrt_absolute_time();

	struct vehicle_gps_position_s hil_gps;
	memset(&hil_gps, 0, sizeof(hil_gps));

	hil_gps.timestamp_time = timestamp;
	hil_gps.time_utc_usec = gps.time_usec;

	hil_gps.timestamp_position = timestamp;
	hil_gps.lat = gps.lat;
	hil_gps.lon = gps.lon;
	hil_gps.alt = gps.alt;
	hil_gps.eph = (float)gps.eph * 1e-2f; // from cm to m
	hil_gps.epv = (float)gps.epv * 1e-2f; // from cm to m

	hil_gps.timestamp_variance = timestamp;
	hil_gps.s_variance_m_s = 5.0f;

	hil_gps.timestamp_velocity = timestamp;
	hil_gps.vel_m_s = (float)gps.vel * 1e-2f; // from cm/s to m/s
	hil_gps.vel_n_m_s = gps.vn * 1e-2f; // from cm to m
	hil_gps.vel_e_m_s = gps.ve * 1e-2f; // from cm to m
	hil_gps.vel_d_m_s = gps.vd * 1e-2f; // from cm to m
	hil_gps.vel_ned_valid = true;
	hil_gps.cog_rad = _wrap_pi(gps.cog * M_DEG_TO_RAD_F * 1e-2f);

	hil_gps.fix_type = gps.fix_type;
	hil_gps.satellites_used = gps.satellites_visible;  //TODO: rename mavlink_hil_gps_t sats visible to used?

	if (_gps_pub == nullptr) {
		_gps_pub = orb_advertise(ORB_ID(vehicle_gps_position), &hil_gps);

	} else {
		orb_publish(ORB_ID(vehicle_gps_position), _gps_pub, &hil_gps);
	}
}

void
MavlinkReceiver::handle_message_hil_state_quaternion(mavlink_message_t *msg)
{
	mavlink_hil_state_quaternion_t hil_state;
	mavlink_msg_hil_state_quaternion_decode(msg, &hil_state);

	uint64_t timestamp = hrt_absolute_time();

	/* airspeed */
	{
		struct airspeed_s airspeed;
		memset(&airspeed, 0, sizeof(airspeed));

		airspeed.timestamp = timestamp;
		airspeed.indicated_airspeed_m_s = hil_state.ind_airspeed * 1e-2f;
		airspeed.true_airspeed_m_s = hil_state.true_airspeed * 1e-2f;

		if (_airspeed_pub == nullptr) {
			_airspeed_pub = orb_advertise(ORB_ID(airspeed), &airspeed);

		} else {
			orb_publish(ORB_ID(airspeed), _airspeed_pub, &airspeed);
		}
	}

	/* attitude */
	struct vehicle_attitude_s hil_attitude;
	{
		memset(&hil_attitude, 0, sizeof(hil_attitude));
		math::Quaternion q(hil_state.attitude_quaternion);
		math::Matrix<3, 3> C_nb = q.to_dcm();
		math::Vector<3> euler = C_nb.to_euler();

		hil_attitude.timestamp = timestamp;
		memcpy(hil_attitude.R, C_nb.data, sizeof(hil_attitude.R));
		hil_attitude.R_valid = true;

		hil_attitude.q[0] = q(0);
		hil_attitude.q[1] = q(1);
		hil_attitude.q[2] = q(2);
		hil_attitude.q[3] = q(3);
		hil_attitude.q_valid = true;

		hil_attitude.roll = euler(0);
		hil_attitude.pitch = euler(1);
		hil_attitude.yaw = euler(2);
		hil_attitude.rollspeed = hil_state.rollspeed;
		hil_attitude.pitchspeed = hil_state.pitchspeed;
		hil_attitude.yawspeed = hil_state.yawspeed;

		if (_attitude_pub == nullptr) {
			_attitude_pub = orb_advertise(ORB_ID(vehicle_attitude), &hil_attitude);

		} else {
			orb_publish(ORB_ID(vehicle_attitude), _attitude_pub, &hil_attitude);
		}
	}

	/* global position */
	{
		struct vehicle_global_position_s hil_global_pos;
		memset(&hil_global_pos, 0, sizeof(hil_global_pos));

		hil_global_pos.timestamp = timestamp;
		hil_global_pos.lat = hil_state.lat / ((double)1e7);
		hil_global_pos.lon = hil_state.lon / ((double)1e7);
		hil_global_pos.alt = hil_state.alt / 1000.0f;
		hil_global_pos.vel_n = hil_state.vx / 100.0f;
		hil_global_pos.vel_e = hil_state.vy / 100.0f;
		hil_global_pos.vel_d = hil_state.vz / 100.0f;
		hil_global_pos.yaw = hil_attitude.yaw;
		hil_global_pos.eph = 2.0f;
		hil_global_pos.epv = 4.0f;

		if (_global_pos_pub == nullptr) {
			_global_pos_pub = orb_advertise(ORB_ID(vehicle_global_position), &hil_global_pos);

		} else {
			orb_publish(ORB_ID(vehicle_global_position), _global_pos_pub, &hil_global_pos);
		}
	}

	/* local position */
	{
		double lat = hil_state.lat * 1e-7;
		double lon = hil_state.lon * 1e-7;

		if (!_hil_local_proj_inited) {
			_hil_local_proj_inited = true;
			_hil_local_alt0 = hil_state.alt / 1000.0f;
			map_projection_init(&_hil_local_proj_ref, lat, lon);
			hil_local_pos.ref_timestamp = timestamp;
			hil_local_pos.ref_lat = lat;
			hil_local_pos.ref_lon = lon;
			hil_local_pos.ref_alt = _hil_local_alt0;
		}

		float x;
		float y;
		map_projection_project(&_hil_local_proj_ref, lat, lon, &x, &y);
		hil_local_pos.timestamp = timestamp;
		hil_local_pos.xy_valid = true;
		hil_local_pos.z_valid = true;
		hil_local_pos.v_xy_valid = true;
		hil_local_pos.v_z_valid = true;
		hil_local_pos.x = x;
		hil_local_pos.y = y;
		hil_local_pos.z = _hil_local_alt0 - hil_state.alt / 1000.0f;
		hil_local_pos.vx = hil_state.vx / 100.0f;
		hil_local_pos.vy = hil_state.vy / 100.0f;
		hil_local_pos.vz = hil_state.vz / 100.0f;
		hil_local_pos.yaw = hil_attitude.yaw;
		hil_local_pos.xy_global = true;
		hil_local_pos.z_global = true;

		if (_local_pos_pub == nullptr) {
			_local_pos_pub = orb_advertise(ORB_ID(vehicle_local_position), &hil_local_pos);

		} else {
			orb_publish(ORB_ID(vehicle_local_position), _local_pos_pub, &hil_local_pos);
		}
	}

	/* land detector */
	{
		bool landed = (float)(hil_state.alt) / 1000.0f < (_hil_local_alt0 + 0.1f); // XXX improve?
		if(hil_land_detector.landed != landed) {
			hil_land_detector.landed = landed;
			hil_land_detector.timestamp = hrt_absolute_time();

			if (_land_detector_pub == nullptr) {
				_land_detector_pub = orb_advertise(ORB_ID(vehicle_land_detected), &hil_land_detector);

			} else {
				orb_publish(ORB_ID(vehicle_land_detected), _land_detector_pub, &hil_land_detector);
			}
		}
	}

	/* accelerometer */
	{
		struct accel_report accel;
		memset(&accel, 0, sizeof(accel));

		accel.timestamp = timestamp;
		accel.x_raw = hil_state.xacc / CONSTANTS_ONE_G * 1e3f;
		accel.y_raw = hil_state.yacc / CONSTANTS_ONE_G * 1e3f;
		accel.z_raw = hil_state.zacc / CONSTANTS_ONE_G * 1e3f;
		accel.x = hil_state.xacc;
		accel.y = hil_state.yacc;
		accel.z = hil_state.zacc;
		accel.temperature = 25.0f;

		if (_accel_pub == nullptr) {
			_accel_pub = orb_advertise(ORB_ID(sensor_accel), &accel);

		} else {
			orb_publish(ORB_ID(sensor_accel), _accel_pub, &accel);
		}
	}

	/* battery status */
	{
		struct battery_status_s	hil_battery_status;
		memset(&hil_battery_status, 0, sizeof(hil_battery_status));

		hil_battery_status.timestamp = timestamp;
		hil_battery_status.voltage_v = 11.1f;
		hil_battery_status.voltage_filtered_v = 11.1f;
		hil_battery_status.current_a = 10.0f;
		hil_battery_status.discharged_mah = -1.0f;

		if (_battery_pub == nullptr) {
			_battery_pub = orb_advertise(ORB_ID(battery_status), &hil_battery_status);

		} else {
			orb_publish(ORB_ID(battery_status), _battery_pub, &hil_battery_status);
		}
	}
}


/**
 * Receive data from UART.
 */
void *
MavlinkReceiver::receive_thread(void *arg)
{
#ifndef __PX4_POSIX
	int uart_fd = _mavlink->get_uart_fd();

	const int timeout = 500;
	uint8_t buf[32];

	mavlink_message_t msg;

	/* set thread name */
	char thread_name[24];
	sprintf(thread_name, "mavlink_rcv_if%d", _mavlink->get_instance_id());
	prctl(PR_SET_NAME, thread_name, getpid());

	struct pollfd fds[1];
	fds[0].fd = uart_fd;
	fds[0].events = POLLIN;

	ssize_t nread = 0;

	while (!_mavlink->_task_should_exit) {
		if (poll(fds, 1, timeout) > 0) {

			/* non-blocking read. read may return negative values */
			if ((nread = ::read(uart_fd, buf, sizeof(buf))) < (ssize_t)sizeof(buf)) {
				/* to avoid reading very small chunks wait for data before reading */
				usleep(1000);
			}

			/* if read failed, this loop won't execute */
			for (ssize_t i = 0; i < nread; i++) {
				if (mavlink_parse_char(_mavlink->get_channel(), buf[i], &msg, &status)) {
					/* handle generic messages and commands */
					handle_message(&msg);

					/* handle packet with parent object */
					_mavlink->handle_message(&msg);
				}
			}

			/* count received bytes */
			_mavlink->count_rxbytes(nread);
		}
	}
#endif

	return NULL;
}

void MavlinkReceiver::print_status()
{

}

uint64_t MavlinkReceiver::sync_stamp(uint64_t usec)
{
	if(_time_offset > 0)
		return usec - (_time_offset / 1000) ;
	else
		return hrt_absolute_time();
}


void MavlinkReceiver::smooth_time_offset(uint64_t offset_ns)
{
	/* alpha = 0.6 fixed for now. The closer alpha is to 1.0,
         * the faster the moving average updates in response to
	 * new offset samples.
	 */

 	_time_offset = (_time_offset_avg_alpha * offset_ns) + (1.0 - _time_offset_avg_alpha) * _time_offset;
}


void *MavlinkReceiver::start_helper(void *context)
{
	MavlinkReceiver *rcv = new MavlinkReceiver((Mavlink *)context);

	rcv->receive_thread(NULL);

	delete rcv;

	return nullptr;
}

pthread_t
MavlinkReceiver::receive_start(Mavlink *parent)
{
	pthread_attr_t receiveloop_attr;
	pthread_attr_init(&receiveloop_attr);

#ifndef __PX4_POSIX
	// set to non-blocking read
	int flags = fcntl(parent->get_uart_fd(), F_GETFL, 0);
	fcntl(parent->get_uart_fd(), F_SETFL, flags | O_NONBLOCK);
#endif

	struct sched_param param;
	(void)pthread_attr_getschedparam(&receiveloop_attr, &param);
	param.sched_priority = SCHED_PRIORITY_MAX - 80;
	(void)pthread_attr_setschedparam(&receiveloop_attr, &param);

	pthread_attr_setstacksize(&receiveloop_attr, 2100);
	pthread_t thread;
	pthread_create(&thread, &receiveloop_attr, MavlinkReceiver::start_helper, (void *)parent);

	pthread_attr_destroy(&receiveloop_attr);
	return thread;
}<|MERGE_RESOLUTION|>--- conflicted
+++ resolved
@@ -1007,11 +1007,7 @@
 		 * which makes the corner positions unreachable.
 		 * scale yaw up and clip it to overcome this.
 		 */
-<<<<<<< HEAD
-		rc.values[2] = man.r / 1.5f + 1500;
-=======
 		rc.values[2] = man.r / 1.2f + 1500;
->>>>>>> 46920cfd
 		if (rc.values[2] > 2000) {
 			rc.values[2] = 2000;
 		} else if (rc.values[2] < 1000) {
