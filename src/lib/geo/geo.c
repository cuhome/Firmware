--- conflicted
+++ resolved
@@ -373,12 +373,7 @@
 	}
 
 	int c = 0;
-<<<<<<< HEAD
-
-	while (bearing > M_PI_F) {
-=======
 	while (bearing >= M_PI_F) {
->>>>>>> 295f87f2
 		bearing -= M_TWOPI_F;
 
 		if (c++ > 3) {
@@ -387,12 +382,7 @@
 	}
 
 	c = 0;
-<<<<<<< HEAD
-
-	while (bearing <= -M_PI_F) {
-=======
 	while (bearing < -M_PI_F) {
->>>>>>> 295f87f2
 		bearing += M_TWOPI_F;
 
 		if (c++ > 3) {
@@ -411,12 +401,7 @@
 	}
 
 	int c = 0;
-<<<<<<< HEAD
-
-	while (bearing > M_TWOPI_F) {
-=======
 	while (bearing >= M_TWOPI_F) {
->>>>>>> 295f87f2
 		bearing -= M_TWOPI_F;
 
 		if (c++ > 3) {
@@ -425,12 +410,7 @@
 	}
 
 	c = 0;
-<<<<<<< HEAD
-
-	while (bearing <= 0.0f) {
-=======
 	while (bearing < 0.0f) {
->>>>>>> 295f87f2
 		bearing += M_TWOPI_F;
 
 		if (c++ > 3) {
@@ -449,12 +429,7 @@
 	}
 
 	int c = 0;
-<<<<<<< HEAD
-
-	while (bearing > 180.0f) {
-=======
 	while (bearing >= 180.0f) {
->>>>>>> 295f87f2
 		bearing -= 360.0f;
 
 		if (c++ > 3) {
@@ -463,12 +438,7 @@
 	}
 
 	c = 0;
-<<<<<<< HEAD
-
-	while (bearing <= -180.0f) {
-=======
 	while (bearing < -180.0f) {
->>>>>>> 295f87f2
 		bearing += 360.0f;
 
 		if (c++ > 3) {
@@ -487,12 +457,7 @@
 	}
 
 	int c = 0;
-<<<<<<< HEAD
-
-	while (bearing > 360.0f) {
-=======
 	while (bearing >= 360.0f) {
->>>>>>> 295f87f2
 		bearing -= 360.0f;
 
 		if (c++ > 3) {
@@ -501,12 +466,7 @@
 	}
 
 	c = 0;
-<<<<<<< HEAD
-
-	while (bearing <= 0.0f) {
-=======
 	while (bearing < 0.0f) {
->>>>>>> 295f87f2
 		bearing += 360.0f;
 
 		if (c++ > 3) {
